--- conflicted
+++ resolved
@@ -34,9 +34,6 @@
 data = {
     "tsd": nap.Tsd(t=np.arange(100), d=np.arange(100)),
     "ts": nap.Ts(t=np.sort(np.random.rand(10) * 100)),
-<<<<<<< HEAD
-    "tsdframe": nap.TsdFrame(t=np.arange(100), d=np.random.rand(100, 10)),
-=======
     "tsdframe": nap.TsdFrame(
         t=np.arange(100),
         d=np.random.rand(100, 10),
@@ -46,17 +43,11 @@
         d=np.random.rand(100, 10),
         metadata={"minfo": np.ones(10)},
     ),
->>>>>>> 6132f608
     "tsgroup": nap.TsGroup(
         {
             0: nap.Ts(t=np.arange(0, 200)),
             1: nap.Ts(t=np.arange(0, 200, 0.5), time_units="s"),
             2: nap.Ts(t=np.arange(0, 300, 0.2), time_units="s"),
-<<<<<<< HEAD
-        }
-    ),
-    "iset": nap.IntervalSet(start=np.array([0.0, 5.0]), end=np.array([1.0, 6.0])),
-=======
         },
     ),
     "tsgroup_minfo": nap.TsGroup(
@@ -71,7 +62,6 @@
     "iset_minfo": nap.IntervalSet(
         start=np.array([0.0, 5.0]), end=np.array([1.0, 6.0]), metadata={"minfo": [1, 2]}
     ),
->>>>>>> 6132f608
 }
 for k, d in data.items():
     d.save(path / (k + ".npz"))
@@ -89,9 +79,6 @@
 
 
 @pytest.mark.parametrize("path", [path])
-<<<<<<< HEAD
-@pytest.mark.parametrize("k", ["tsd", "ts", "tsdframe", "tsgroup", "iset"])
-=======
 @pytest.mark.parametrize(
     "k",
     [
@@ -105,7 +92,6 @@
         "iset_minfo",
     ],
 )
->>>>>>> 6132f608
 def test_load(path, k):
     file_path = path / (k + ".npz")
     file = nap.NPZFile(file_path)
@@ -117,11 +103,7 @@
 
 
 @pytest.mark.parametrize("path", [path])
-<<<<<<< HEAD
-@pytest.mark.parametrize("k", ["tsgroup"])
-=======
 @pytest.mark.parametrize("k", ["tsgroup", "tsgroup_minfo"])
->>>>>>> 6132f608
 def test_load_tsgroup(path, k):
     file_path = path / (k + ".npz")
     file = nap.NPZFile(file_path)
@@ -162,11 +144,7 @@
 
 
 @pytest.mark.parametrize("path", [path])
-<<<<<<< HEAD
-@pytest.mark.parametrize("k", ["tsdframe"])
-=======
 @pytest.mark.parametrize("k", ["tsdframe", "tsdframe_minfo"])
->>>>>>> 6132f608
 def test_load_tsdframe(path, k):
     file_path = path / (k + ".npz")
     file = nap.NPZFile(file_path)
