--- conflicted
+++ resolved
@@ -423,6 +423,7 @@
                 raise IndexError(
                     f"Unknown string argument. Should be in {['start', 'end'] + list(self._metadata.keys())}"
                 )
+
         elif isinstance(key, list) and all(isinstance(x, str) for x in key):
             # self[[*str]]
             # easiest to convert to dataframe and then slice
@@ -432,31 +433,30 @@
                 return IntervalSet(df[key])
             else:
                 return df[key]
+
         elif isinstance(key, Number):
             # self[Number]
             output = self.values.__getitem__(key)
             metadata = self._metadata.iloc[key]
             return IntervalSet(start=output[0], end=output[1], metadata=metadata)
-<<<<<<< HEAD
-        elif isinstance(key, (slice, list, np.ndarray, pd.Series, pd.Index)):
-            # self[array_like]
-=======
+
         elif isinstance(key, (slice, list, np.ndarray)):
             # self[array_like], use iloc for metadata
             output = self.values.__getitem__(key)
-            metadata = self._metadata.iloc[key].reset_index(drop=True)
+            metadata = self._metadata.iloc[key]
             return IntervalSet(start=output[:, 0], end=output[:, 1], metadata=metadata)
+
         elif isinstance(key, pd.Series):
             # use loc for metadata
->>>>>>> d453d15e
             output = self.values.__getitem__(key)
-            metadata = _MetadataMixin.__getitem__(self, key)  # .reset_index(drop=True)
+            metadata = self._metadata.loc[key]  # .reset_index(drop=True)
             return IntervalSet(
                 start=output[:, 0],
                 end=output[:, 1],
-                index=self.index[key],
+                # index=self.index[key],
                 metadata=metadata,
             )
+
         elif isinstance(key, tuple):
             if len(key) == 2:
                 if isinstance(key[1], Number):
@@ -483,6 +483,7 @@
                             return IntervalSet(df.loc[key])
                         else:
                             return df.loc[key]
+
                     elif all(isinstance(x, Number) for x in key[1]):
                         if all(x in [0, 1] for x in key[1]):
                             # self[Any, [0,1]]
@@ -492,13 +493,13 @@
                                 return IntervalSet(
                                     start=output[0],
                                     end=output[1],
-                                    index=self.index[key[0]],
+                                    # index=self.index[key[0]],
                                 )
                             else:
                                 return IntervalSet(
                                     start=output[:, 0],
                                     end=output[:, 1],
-                                    index=self.index[key[0]],
+                                    # index=self.index[key[0]],
                                 )
                         else:
                             raise IndexError(
@@ -517,14 +518,14 @@
                             return IntervalSet(
                                 start=output[0],
                                 end=output[1],
-                                index=self.index[key[0]],
+                                # index=self.index[key[0]],
                                 metadata=metadata,
                             )
                         else:
                             return IntervalSet(
                                 start=output[:, 0],
                                 end=output[:, 1],
-                                index=self.index[key[0]],
+                                # index=self.index[key[0]],
                                 metadata=metadata,
                             )
 
@@ -543,7 +544,7 @@
                             return IntervalSet(
                                 start=output[:, 0],
                                 end=output[:, 1],
-                                index=self.index[key[0]],
+                                # index=self.index[key[0]],
                             )
 
                     else:
@@ -1059,7 +1060,6 @@
         i0 = 0
         for cnt, idx in enumerate(idxs):
             # repeat metainfo for each new interval
-            print(type(idx))
             new_meta[i0 : i0 + size_tmp[cnt] - 1] = idx
             new_starts[i0 : i0 + size_tmp[cnt] - 1] = np.arange(
                 self.start[idx], self.end[idx], interval_size
