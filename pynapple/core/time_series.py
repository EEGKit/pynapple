"""
    
    Pynapple time series are containers specialized for neurophysiological time series.

    They provides standardized time representation, plus various functions for manipulating times series with identical sampling frequency.

    Multiple time series object are avaible depending on the shape of the data.

    - `TsdTensor` : for data with of more than 2 dimensions, typically movies.
    - `TsdFrame` : for column-based data. It can be easily converted to a pandas.DataFrame. Columns can be labelled and selected similar to pandas.
    - `Tsd` : One-dimensional time series. It can be converted to a pandas.Series.
    - `Ts` : For timestamps data only.

    Most of the same functions are available through all classes. Objects behaves like numpy.ndarray. Slicing can be done the same way for example 
    `tsd[0:10]` returns the first 10 rows. Similarly, you can call any numpy functions like `np.mean(tsd, 1)`.
"""

import abc
import importlib
import warnings
from numbers import Number

import numpy as np
import pandas as pd
from numpy.lib.mixins import NDArrayOperatorsMixin
from scipy import signal
from tabulate import tabulate

from ._core_functions import _bin_average, _convolve, _dropna, _restrict, _threshold
from .base_class import _Base
from .interval_set import IntervalSet
from .metadata_class import _MetadataMixin
from .time_index import TsIndex
from .utils import (
    _concatenate_tsd,
    _get_terminal_size,
    _split_tsd,
    _TsdFrameSliceHelper,
    convert_to_array,
    is_array_like,
)


def _get_class(data):
    """Select the right time series object and return the class

    Parameters
    ----------
    data : numpy.ndarray
        The data to hold in the time series object

    Returns
    -------
    Class
        The class
    """
    if data.ndim == 1:
        return Tsd
    elif data.ndim == 2:
        return TsdFrame
    else:
        return TsdTensor


class _BaseTsd(_Base, NDArrayOperatorsMixin, abc.ABC):
    """
    Abstract base class for time series objects.
    Implement most of the shared functions across concrete classes `Tsd`, `TsdFrame`, `TsdTensor`
    """

    def __init__(self, t, d, time_units="s", time_support=None, load_array=True):
        super().__init__(t, time_units, time_support)

        if load_array or isinstance(d, np.ndarray):
            self.values = convert_to_array(d, "d")
        else:
            if not is_array_like(d):
                raise TypeError(
                    "Data should be array-like, i.e. be indexable, iterable and, have attributes "
                    "`shape`, `ndim` and, `dtype`)."
                )
            self.values = d

        assert len(self.index) == len(
            self.values
        ), "Length of values {} does not match length of index {}".format(
            len(self.values), len(self.index)
        )

        if isinstance(time_support, IntervalSet) and len(self.index):
            starts = time_support.start
            ends = time_support.end
            idx = _restrict(self.index.values, starts, ends)
            t = self.index.values[idx]
            d = self.values[idx]

            self.index = TsIndex(t)
            self.values = d
            self.rate = self.index.shape[0] / np.sum(
                time_support.values[:, 1] - time_support.values[:, 0]
            )

        self.dtype = self.values.dtype

    def __setitem__(self, key, value):
        """setter for time series"""
        try:
            self.values.__setitem__(key, value)
        except IndexError:
            raise IndexError

    def __getattr__(self, name):
        """Allow numpy functions to be attached as attributes of Tsd objects"""
        if hasattr(np, name):
            np_func = getattr(np, name)

            def method(*args, **kwargs):
                return np_func(self, *args, **kwargs)

            return method

        raise AttributeError(
            "Time series object does not have the attribute {}".format(name)
        )

    @property
    def d(self):
        return self.values

    @property
    def shape(self):
        return self.values.shape

    @property
    def ndim(self):
        return self.values.ndim

    @property
    def size(self):
        return self.values.size

    def __array__(self, dtype=None):
        return np.asarray(self.values, dtype=dtype)

    def __array_ufunc__(self, ufunc, method, *args, **kwargs):
        # print("In __array_ufunc__")
        # print("     ufunc = ", ufunc)
        # print("     method = ", method)
        # print("     args = ", args)
        # for inp in args:
        #     print(type(inp))
        # print("     kwargs = ", kwargs)

        if method == "__call__":
            new_args = []
            n_object = 0
            for a in args:
                if isinstance(a, self.__class__):
                    new_args.append(a.values)
                    n_object += 1
                else:
                    new_args.append(a)

            # Meant to prevent addition of two Tsd for example
            if n_object > 1:
                return NotImplemented
            else:
                out = ufunc(*new_args, **kwargs)

            if isinstance(out, np.ndarray) or is_array_like(out):
                if out.shape[0] == self.index.shape[0]:
                    kwargs = {}
                    if hasattr(self, "columns"):
                        kwargs["columns"] = self.columns
                    if hasattr(self, "_metadata"):
                        kwargs["metadata"] = self._metadata
                    return _get_class(out)(
                        t=self.index, d=out, time_support=self.time_support, **kwargs
                    )
                else:
                    return out
            else:
                return out
        else:
            return NotImplemented

    def __array_function__(self, func, types, args, kwargs):
        if func in [
            np.sort,
            np.lexsort,
            np.sort_complex,
            np.partition,
            np.argpartition,
        ]:
            return NotImplemented

        if hasattr(np.fft, func.__name__):
            return NotImplemented

        if func in [np.split, np.array_split, np.dsplit, np.hsplit, np.vsplit]:
            return _split_tsd(func, *args, **kwargs)

        if func in [np.concatenate, np.vstack, np.hstack, np.dstack]:
            return _concatenate_tsd(func, *args, **kwargs)

        new_args = []
        for a in args:
            if isinstance(a, self.__class__):
                new_args.append(a.values)
            else:
                new_args.append(a)

        out = func._implementation(*new_args, **kwargs)

        if isinstance(out, np.ndarray) or is_array_like(out):
            # # if dims increased in any case, we can't return safely a time series
            # if out.ndim > self.ndim:
            #     return out
            if out.shape[0] == self.index.shape[0]:
                kwargs = {}
                if (
                    (self.ndim == 2)
                    and (out.ndim == 2)
                    and (out.shape[1] == self.shape[1])
                ):
                    # only pass columns and metadata if number of columns is preserved
                    if hasattr(self, "columns"):
                        kwargs["columns"] = self.columns
                    if hasattr(self, "_metadata"):
                        kwargs["metadata"] = self._metadata
                return _get_class(out)(
                    t=self.index, d=out, time_support=self.time_support, **kwargs
                )
            else:
                return out
        else:
            return out

    def as_array(self):
        """
        Return the data.

        Returns
        -------
        out: array-like
            _
        """
        return self.values

    def data(self):
        """
        Return the data.

        Returns
        -------
        out: array-like
            _
        """
        return self.values

    def to_numpy(self):
        """
        Return the data as a numpy.ndarray.

        Mostly useful for matplotlib plotting when calling `plot(tsd)`.
        """
        return np.asarray(self.values)

    def copy(self):
        """Copy the data, index and time support"""
        return self.__class__(
            t=self.index.copy(), d=self.values[:].copy(), time_support=self.time_support
        )

    def value_from(self, data, ep=None):
        """
        Replace the value with the closest value from Tsd/TsdFrame/TsdTensor argument

        Parameters
        ----------
        data : Tsd, TsdFrame or TsdTensor
            The object holding the values to replace.
        ep : IntervalSet (optional)
            The IntervalSet object to restrict the operation.
            If None, the time support of the tsd input object is used.

        Returns
        -------
        out : Tsd, TsdFrame or TsdTensor
            Object with the new values

        Examples
        --------
        In this example, the ts object will receive the closest values in time from tsd.

        >>> import pynapple as nap
        >>> import numpy as np
        >>> t = np.unique(np.sort(np.random.randint(0, 1000, 100))) # random times
        >>> ts = nap.Ts(t=t, time_units='s')
        >>> tsd = nap.Tsd(t=np.arange(0,1000), d=np.random.rand(1000), time_units='s')
        >>> ep = nap.IntervalSet(start = 0, end = 500, time_units = 's')

        The variable ts is a time series object containing only nan.
        The tsd object containing the values, for example the tracking data, and the epoch to restrict the operation.

        >>> newts = ts.value_from(tsd, ep)

        newts has the same size of ts restrict to ep.

        >>> print(len(ts.restrict(ep)), len(newts))
            52 52
        """
        assert isinstance(
            data, _BaseTsd
        ), "First argument should be an instance of Tsd, TsdFrame or TsdTensor"

        t, d, time_support, kwargs = super().value_from(data, ep)
        return data.__class__(t=t, d=d, time_support=time_support, **kwargs)

    def count(self, *args, dtype=None, **kwargs):
        """
        Count occurences of events within bin_size or within a set of bins defined as an IntervalSet.
        You can call this function in multiple ways :

        1. *tsd.count(bin_size=1, time_units = 'ms')*
        -> Count occurence of events within a 1 ms bin defined on the time support of the object.

        2. *tsd.count(1, ep=my_epochs)*
        -> Count occurent of events within a 1 second bin defined on the IntervalSet my_epochs.

        3. *tsd.count(ep=my_bins)*
        -> Count occurent of events within each epoch of the intervalSet object my_bins

        4. *tsd.count()*
        -> Count occurent of events within each epoch of the time support.

        bin_size should be seconds unless specified.
        If bin_size is used and no epochs is passed, the data will be binned based on the time support of the object.

        Parameters
        ----------
        bin_size : None or float, optional
            The bin size (default is second)
        ep : None or IntervalSet, optional
            IntervalSet to restrict the operation
        time_units : str, optional
            Time units of bin size ('us', 'ms', 's' [default])
        dtype: type, optional
            Data type for the count. Default is np.int64.

        Returns
        -------
        out: Tsd
            A Tsd object indexed by the center of the bins.

        Examples
        --------
        This example shows how to count events within bins of 0.1 second.

        >>> import pynapple as nap
        >>> import numpy as np
        >>> t = np.unique(np.sort(np.random.randint(0, 1000, 100)))
        >>> ts = nap.Ts(t=t, time_units='s')
        >>> bincount = ts.count(0.1)

        An epoch can be specified:

        >>> ep = nap.IntervalSet(start = 100, end = 800, time_units = 's')
        >>> bincount = ts.count(0.1, ep=ep)

        And bincount automatically inherit ep as time support:

        >>> bincount.time_support
            start    end
        0  100.0  800.0
        """
        t, d, ep = super().count(*args, dtype=dtype, **kwargs)
        return Tsd(t=t, d=d, time_support=ep)

    def bin_average(self, bin_size, ep=None, time_units="s"):
        """
        Bin the data by averaging points within bin_size
        bin_size should be seconds unless specified.
        If no epochs is passed, the data will be binned based on the time support.

        Parameters
        ----------
        bin_size : float
            The bin size (default is second)
        ep : None or IntervalSet, optional
            IntervalSet to restrict the operation
        time_units : str, optional
            Time units of bin size ('us', 'ms', 's' [default])

        Returns
        -------
        out: Tsd, TsdFrame, TsdTensor
            A Tsd object indexed by the center of the bins and holding the averaged data points.

        Examples
        --------
        This example shows how to bin data within bins of 0.1 second.

        >>> import pynapple as nap
        >>> import numpy as np
        >>> tsd = nap.Tsd(t=np.arange(100), d=np.random.rand(100))
        >>> bintsd = tsd.bin_average(0.1)

        An epoch can be specified:

        >>> ep = nap.IntervalSet(start = 10, end = 80, time_units = 's')
        >>> bintsd = tsd.bin_average(0.1, ep=ep)

        And bintsd automatically inherit ep as time support:

        >>> bintsd.time_support
        >>>    start    end
        >>> 0  10.0     80.0
        """
        if not isinstance(ep, IntervalSet):
            ep = self.time_support

        bin_size = TsIndex.format_timestamps(np.array([bin_size]), time_units)[0]

        time_array = self.index.values
        data_array = self.values
        starts = ep.start
        ends = ep.end

        t, d = _bin_average(time_array, data_array, starts, ends, bin_size)

        kwargs = {}
        if hasattr(self, "columns"):
            kwargs["columns"] = self.columns
        if hasattr(self, "_metadata"):
            kwargs["metadata"] = self._metadata

        return self.__class__(t=t, d=d, time_support=ep, **kwargs)

    def dropna(self, update_time_support=True):
        """Drop every rows containing NaNs. By default, the time support is updated to start and end around the time points that are non NaNs.
        To change this behavior, you can set update_time_support=False.

        Parameters
        ----------
        update_time_support : bool, optional

        Returns
        -------
        Tsd, TsdFrame or TsdTensor
            The time series without the NaNs
        """
        assert isinstance(update_time_support, bool)

        time_array = self.index.values
        data_array = self.values
        starts = self.time_support.start
        ends = self.time_support.end

        t, d, starts, ends = _dropna(
            time_array, data_array, starts, ends, update_time_support, self.ndim
        )

        if update_time_support:
            if is_array_like(starts) and is_array_like(ends):
                ep = IntervalSet(starts, ends)
            else:
                ep = None
        else:
            ep = self.time_support

        kwargs = {}
        if hasattr(self, "columns"):
            kwargs["columns"] = self.columns
        if hasattr(self, "_metadata"):
            kwargs["metadata"] = self._metadata

        return self.__class__(t=t, d=d, time_support=ep, **kwargs)

    def convolve(self, array, ep=None, trim="both"):
        """Return the discrete linear convolution of the time series with a one dimensional sequence.

        A parameter ep can control the epochs for which the convolution will apply. Otherwise the convolution is made over the time support.

        This function assume a constant sampling rate of the time series.

        The only mode supported is full. The returned object is trimmed to match the size of the original object. The parameter trim controls which side the trimming operates. Default is 'both'.

        See the numpy documentation here : https://numpy.org/doc/stable/reference/generated/numpy.convolve.html

        Parameters
        ----------
        array : array-like
            1-D or 2-D array with kernel(s) to be used for convolution.
            First dimension is assumed to be time.
        ep : None, optional
            The epochs to apply the convolution
        trim : str, optional
            The side on which to trim the output of the convolution ('left', 'right', 'both' [default])

        Returns
        -------
        Tsd, TsdFrame or TsdTensor
            The convolved time series
        """
        if not is_array_like(array):
            raise IOError(
                "Input should be a numpy array (or jax array if pynajax is installed)."
            )

        if len(array) == 0:
            raise IOError("Input array is length 0")

        if array.ndim > 2:
            raise IOError("Array should be 1 or 2 dimension.")

        if trim not in ["both", "left", "right"]:
            raise IOError("Unknow argument. trim should be 'both', 'left' or 'right'.")

        time_array = self.index.values
        data_array = self.values

        if ep is None:
            ep = self.time_support
            starts = ep.start
            ends = ep.end
        else:
            if not isinstance(ep, IntervalSet):
                raise IOError("ep should be an object of type IntervalSet")
            starts = ep.start
            ends = ep.end
            idx = _restrict(time_array, starts, ends)
            time_array = time_array[idx]
            data_array = data_array[idx]

        new_data_array = _convolve(time_array, data_array, starts, ends, array, trim)

        kwargs_dict = dict(time_support=ep)

        nap_class = _get_class(new_data_array)

        if isinstance(self, TsdFrame) and array.ndim == 1:  # keep columns
            kwargs_dict["columns"] = self.columns
            kwargs_dict["metadata"] = self._metadata

        return nap_class(t=time_array, d=new_data_array, **kwargs_dict)

    def smooth(self, std, windowsize=None, time_units="s", size_factor=100, norm=True):
        """Smooth a time series with a gaussian kernel.

        `std` is the standard deviation of the gaussian kernel in units of time.
        If only `std` is passed, the function will compute the standard deviation and size in number
        of time points automatically based on the sampling rate of the time series.
        For example, if the time series `tsd` has a sample rate of 100 Hz and `std` is 50 ms,
        the standard deviation will be converted to an integer through
        `tsd.rate * std = int(100 * 0.05) = 5`.

        If `windowsize` is None, the function will select a kernel size as 100 times
        the std in number of time points. This behavior can be controlled with the
        parameter `size_factor`.

        `norm` set to True normalizes the gaussian kernel to sum to 1.

        In the following example, a time series `tsd` with a sampling rate of 100 Hz
        is convolved with a gaussian kernel. The standard deviation is
        0.05 second and the windowsize is 2 second. When instantiating the gaussian kernel
        from scipy, it corresponds to parameters `M = 200` and `std=5`

            >>> tsd.smooth(std=0.05, windowsize=2, time_units='s', norm=False)

        This line is equivalent to :

            >>> from scipy.signal.windows import gaussian
            >>> kernel = gaussian(M = 200, std=5)
            >>> tsd.convolve(window)

        It is generally a good idea to visualize the kernel before applying any convolution.

        See the scipy documentation for the [gaussian window](https://docs.scipy.org/doc/scipy/reference/generated/scipy.signal.windows.gaussian.html)

        Parameters
        ----------
        std : Number
            Standard deviation in units of time
        windowsize : Number
            Size of the gaussian window in units of time.
        time_units : str, optional
            The time units in which std and windowsize are specified ('us', 'ms', 's' [default]).
        size_factor : int, optional
            How long should be the kernel size as a function of the standard deviation. Default is 100.
            Bypassed if windowsize is used.
        norm : bool, optional
            Whether to normalized the gaussian kernel or not. Default is `True`.

        Returns
        -------
        Tsd, TsdFrame, TsdTensor
            Time series convolved with a gaussian kernel

        """
        if not isinstance(std, (int, float)):
            raise IOError("std should be type int or float")
        if not isinstance(size_factor, int):
            raise IOError("size_factor should be of type int")
        if not isinstance(norm, bool):
            raise IOError("norm should be of type boolean")
        if not isinstance(time_units, str):
            raise IOError("time_units should be of type str")

        std = TsIndex.format_timestamps(np.array([std]), time_units)[0]
        std_size = int(self.rate * std)

        if windowsize is not None:
            if not isinstance(windowsize, Number):
                raise IOError("windowsize should be type int or float")
            windowsize = TsIndex.format_timestamps(np.array([windowsize]), time_units)[
                0
            ]
            M = int(self.rate * windowsize)
        else:
            M = std_size * size_factor

        if M % 2 == 0:
            M += 1

        window = signal.windows.gaussian(M=M, std=std_size)

        if norm:
            window = window / window.sum()

        return self.convolve(window)

    def interpolate(self, ts, ep=None, left=None, right=None):
        """Wrapper of the numpy linear interpolation method. See [numpy interpolate](https://numpy.org/doc/stable/reference/generated/numpy.interp.html)
        for an explanation of the parameters.
        The argument ts should be Ts, Tsd, TsdFrame, TsdTensor to ensure interpolating from sorted timestamps in the right unit,

        Parameters
        ----------
        ts : Ts, Tsd, TsdFrame or TsdTensor
            The object holding the timestamps
        ep : IntervalSet, optional
            The epochs to use to interpolate. If None, the time support of Tsd is used.
        left : None, optional
            Value to return for ts < tsd[0], default is tsd[0].
        right : None, optional
            Value to return for ts > tsd[-1], default is tsd[-1].
        """
        if not isinstance(ts, _Base):
            raise IOError(
                "First argument should be an instance of Ts, Tsd, TsdFrame or TsdTensor"
            )

        if left is not None and not isinstance(left, Number):
            raise IOError("Argument left should be of type float or int")

        if right is not None and not isinstance(right, Number):
            raise IOError("Argument right should be of type float or int")

        if ep is None:
            ep = self.time_support
        else:
            if not isinstance(ep, IntervalSet):
                raise IOError("ep should be an object of type IntervalSet")

        new_t = ts.restrict(ep).index

        new_shape = (
            len(new_t) if self.values.ndim == 1 else (len(new_t),) + self.shape[1:]
        )
        new_d = np.full(new_shape, np.nan)

        start = 0
        for i in range(len(ep)):
            t = ts.get(ep[i, 0], ep[i, 1])
            tmp = self.get(ep[i, 0], ep[i, 1])

            if len(t) and len(tmp):
                if self.values.ndim == 1:
                    new_d[start : start + len(t)] = np.interp(
                        t.index.values,
                        tmp.index.values,
                        tmp.values,
                        left=left,
                        right=right,
                    )
                else:
                    interpolated_values = np.apply_along_axis(
                        lambda row: np.interp(
                            t.index.values,
                            tmp.index.values,
                            row,
                            left=left,
                            right=right,
                        ),
                        0,
                        tmp.values,
                    )
                    new_d[start : start + len(t), ...] = interpolated_values

            start += len(t)
        kwargs_dict = dict(time_support=ep)
        if hasattr(self, "columns"):
            kwargs_dict["columns"] = self.columns
        if hasattr(self, "_metadata"):
            kwargs_dict["metadata"] = self._metadata
        return self.__class__(t=new_t, d=new_d, **kwargs_dict)


class TsdTensor(_BaseTsd):
    """
    Container for neurophysiological time series with more than 2 dimensions (movies).

    Attributes
    ----------
    rate : float
        Frequency of the time series (Hz) computed over the time support
    time_support : IntervalSet
        The time support of the time series
    """

    def __init__(
        self, t, d, time_units="s", time_support=None, load_array=True, **kwargs
    ):
        """
        TsdTensor initializer

        Parameters
        ----------
        t : numpy.ndarray
            the time index t
        d : numpy.ndarray
            The data
        time_units : str, optional
            The time units in which times are specified ('us', 'ms', 's' [default]).
        time_support : IntervalSet, optional
            The time support of the TsdFrame object
        load_array : bool, optional
            Whether the data should be converted to a numpy (or jax) array. Useful when passing a memory map object like zarr.
            Default is True. Does not apply if `d` is already a numpy array.

        """
        super().__init__(t, d, time_units, time_support, load_array)

        assert (
            self.values.ndim >= 3
        ), "Data should have more than 2 dimensions. If ndim < 3, use TsdFrame or Tsd object"

        self.nap_class = self.__class__.__name__
        self._initialized = True

    def __repr__(self):
        headers = ["Time (s)", ""]
        bottom = "dtype: {}".format(self.dtype) + ", shape: {}".format(self.shape)

        max_rows = 2
        rows = _get_terminal_size()[1]
        max_rows = np.maximum(rows - 10, 2)

        if len(self):

            def create_str(array):
                if array.ndim == 1:
                    if len(array) > 2:
                        return np.array2string(
                            np.array([array[0], array[-1]]),
                            precision=6,
                            separator=" ... ",
                        )
                    else:
                        return np.array2string(array, precision=6, separator=", ")
                else:
                    return "[" + create_str(array[0]) + " ...]"

            _str_ = []
            if self.shape[0] > max_rows:
                n_rows = max_rows // 2
                for i, array in zip(self.index[0:n_rows], self.values[0:n_rows]):
                    _str_.append([i, create_str(array)])
                _str_.append(["...", ""])
                for i, array in zip(
                    self.index[-n_rows:],
                    self.values[self.values.shape[0] - n_rows : self.values.shape[0]],
                ):
                    _str_.append([i, create_str(array)])
            else:
                for i, array in zip(self.index, self.values):
                    _str_.append([i, create_str(array)])

            return tabulate(_str_, headers=headers, colalign=("left",)) + "\n" + bottom

        else:
            return tabulate([], headers=headers) + "\n" + bottom

    def __getitem__(self, key, *args, **kwargs):
        output = self.values.__getitem__(key)
        if isinstance(key, tuple):
            index = self.index.__getitem__(key[0])
        else:
            index = self.index.__getitem__(key)

        if isinstance(index, Number):
            index = np.array([index])

        if all(is_array_like(a) for a in [index, output]):
            if output.shape[0] == index.shape[0]:
                if output.ndim == 1:
                    return Tsd(t=index, d=output, time_support=self.time_support)
                elif output.ndim == 2:
                    return TsdFrame(
                        t=index, d=output, time_support=self.time_support, **kwargs
                    )
                else:
                    return TsdTensor(t=index, d=output, time_support=self.time_support)

            else:
                return output
        else:
            return output

    def save(self, filename):
        """
        Save TsdTensor object in npz format. The file will contain the timestamps, the
        data and the time support.

        The main purpose of this function is to save small/medium sized time series
        objects. For example, you extracted several channels from your recording and
        filtered them. You can save the filtered channels as a npz to avoid
        reprocessing it.

        You can load the object with `nap.load_file`. Keys are 't', 'd', 'start', 'end', 'type'
        and 'columns' for columns names.

        Parameters
        ----------
        filename : str
            The filename

        Examples
        --------
        >>> import pynapple as nap
        >>> import numpy as np
        >>> tsdtensor = nap.TsdTensor(t=np.array([0., 1.]), d = np.zeros((2,3,4)))
        >>> tsdtensor.save("my_path/my_tsdtensor.npz")

        To load you file, you can use the `nap.load_file` function :

        >>> tsdtensor = nap.load_file("my_path/my_tsdtensor.npz")

        Raises
        ------
        RuntimeError
            If filename is not str, path does not exist or filename is a directory.
        """
        filename = self._get_filename(filename)

        np.savez(
            filename,
            t=self.index.values,
            d=self.values,
            start=self.time_support.start,
            end=self.time_support.end,
            type=np.array([self.nap_class], dtype=np.str_),
        )

        return


<<<<<<< HEAD
class TsdFrame(BaseTsd, _MetadataMixin):
=======
class TsdFrame(_BaseTsd):
>>>>>>> 9ad87e16
    """
    Column-based container for neurophysiological time series.

    Attributes
    ----------
    rate : float
        Frequency of the time series (Hz) computed over the time support
    time_support : IntervalSet
        The time support of the time series
    """

    def __init__(
        self,
        t,
        d=None,
        time_units="s",
        time_support=None,
        columns=None,
        load_array=True,
        metadata=None,
    ):
        """
        TsdFrame initializer
        A pandas.DataFrame can be passed directly

        Parameters
        ----------
        t : numpy.ndarray or pandas.DataFrame
            the time index t,  or a pandas.DataFrame (if d is None)
        d : numpy.ndarray
            The data
        time_units : str, optional
            The time units in which times are specified ('us', 'ms', 's' [default]).
        time_support : IntervalSet, optional
            The time support of the TsdFrame object
        columns : iterables
            Column names
        load_array : bool, optional
            Whether the data should be converted to a numpy (or jax) array. Useful when passing a memory map object like zarr.
            Default is True. Does not apply if `d` is already a numpy array.
        metadata: pd.DataFrame or dict, optional
            Metadata associated with data columns
        **kwargs : dict, optional
            Additional keyword arguments for labelling with metadata columns of the TsdFrame. The metadata should be the same length as the number of columns of the TsdFrame.
        """

        c = columns

        if isinstance(t, pd.DataFrame):
            d = t.values
            c = t.columns.values
            t = t.index.values
        else:
            assert d is not None, "Missing argument d when initializing TsdFrame"

        super().__init__(t, d, time_units, time_support, load_array)

        assert self.values.ndim <= 2, "Data should be 1 or 2 dimensional."

        if self.values.ndim == 1:
            self.values = np.expand_dims(self.values, 1)

        if c is None or len(c) != self.values.shape[1]:
            c = np.arange(self.values.shape[1], dtype="int")
        else:
            assert (
                len(c) == self.values.shape[1]
            ), "Number of columns should match the second dimension of d"

        self.columns = pd.Index(c)
        self.nap_class = self.__class__.__name__
        _MetadataMixin.__init__(self, metadata)
        self._initialized = True

    @property
    def loc(self):
        return _TsdFrameSliceHelper(self)

    def __repr__(self):
        # Start by determining how many columns and rows.
        # This can be unique for each object
        cols, rows = _get_terminal_size()
        max_cols = np.maximum(cols // 100, 5)
        max_rows = np.maximum(rows - 10, 2)

        # Computing headers and bottom
        headers = ["Time (s)"] + [str(k) for k in self.columns]
        bottom = f"dtype: {self.dtype}, shape: {self.shape}"

        if self.shape[1] > max_cols:
            headers = headers[0 : max_cols + 1] + ["..."]

        with warnings.catch_warnings():
            warnings.simplefilter("ignore")
            if len(self):
                end = ["..."] if self.shape[1] > max_cols else []
                if len(self) > max_rows:
                    n_rows = max_rows // 2
                    ends = np.array([end] * n_rows)
                    table = np.vstack(
                        (
                            np.hstack(
                                (
                                    self.index[0:n_rows, None],
                                    np.round(self.values[0:n_rows, 0:max_cols], 5),
                                    ends,
                                ),
                                dtype=object,
                            ),
                            np.array(
                                [
                                    ["..."]
                                    + ["..."] * np.minimum(max_cols, self.shape[1])
                                    + end
                                ],
                                dtype=object,
                            ),
                            np.hstack(
                                (
                                    self.index[-n_rows:, None],
                                    np.round(self.values[-n_rows:, 0:max_cols], 5),
                                    ends,
                                ),
                                dtype=object,
                            ),
                        )
                    )
                else:
                    ends = np.array([end] * len(self))
                    table = np.hstack(
                        (
                            self.index[:, None],
                            np.round(self.values[:, 0:max_cols], 5),
                            ends,
                        ),
                        dtype=object,
                    )
            else:
                table = []

            # Adding metadata if any.
            col_names = self._metadata.columns.values
            if len(col_names):
                ends = np.array([end] * self._metadata.shape[1])
                table = np.vstack(
                    (
                        table,
                        np.array([["Metadata"] + [" "] * (table.shape[1] - 1)]),
                        [["--------"] * table.shape[1]],
                        np.hstack(
                            (
                                col_names[:, None],
                                self._metadata.values[0:max_cols].T,
                                ends,
                            ),
                            dtype=object,
                        ),
                        np.array([[" "] * table.shape[1]]),
                    ),
                    dtype=object,
                )

            return tabulate(table, headers=headers, colalign=("left",)) + "\n" + bottom

    def __setattr__(self, name, value):
        # necessary setter to allow metadata to be set as an attribute
        if self._initialized:
            _MetadataMixin.__setattr__(self, name, value)
        else:
            super().__setattr__(name, value)

    def __getattr__(self, name):
        # TsdFrame needs a custom __getattr__ to override default inherited from BaseTsd

        # avoid infinite recursion when pickling due to
        # self._metadata.column having attributes '__reduce__', '__reduce_ex__'
        if name in ("__getstate__", "__setstate__", "__reduce__", "__reduce_ex__"):
            raise AttributeError(name)
        if name in self._metadata.columns:
            return _MetadataMixin.__getattr__(self, name)
        else:
            return super().__getattr__(name)

    def __setitem__(self, key, value):
        try:
            if isinstance(key, str):
                if key in self.columns:
                    new_key = self.columns.get_indexer([key])
                    self.values.__setitem__(
                        (slice(None, None, None), new_key[0]), value
                    )
                else:
                    _MetadataMixin.__setitem__(self, key, value)
            elif hasattr(key, "__iter__") and all([isinstance(k, str) for k in key]):
                new_key = self.columns.get_indexer(key)
                self.values.__setitem__((slice(None, None, None), new_key), value)
            else:
                self.values.__setitem__(key, value)
        except IndexError:
            raise IndexError

    def __getitem__(self, key, *args, **kwargs):
        if isinstance(key, str) and (key in self.metadata_columns):
            return _MetadataMixin.__getitem__(self, key)
        elif (
            isinstance(key, str)
            or hasattr(key, "__iter__")
            and all([isinstance(k, str) for k in key])
        ):
            if all(k in self.metadata_columns for k in key):
                return _MetadataMixin.__getitem__(self, key)
            else:
                return self.loc[key]

        else:
            if isinstance(key, pd.Series) and key.index.equals(self.columns):
                # if indexing with a pd.Series from metadata, transform it to tuple with slice(None) in first position
                key = (slice(None, None, None), key)

            output = self.values.__getitem__(key)
            columns = self.columns

            if isinstance(key, tuple):
                index = self.index.__getitem__(key[0])
                if len(key) == 2:
                    columns = self.columns.__getitem__(key[1])
            else:
                index = self.index.__getitem__(key)

            if isinstance(index, Number):
                index = np.array([index])

            if all(is_array_like(a) for a in [index, output]):
                # if output.shape[0] == index.shape[0]:
                if (
                    (len(index) == 1)
                    and (output.ndim == 1)
                    and ((len(output) > 1) or isinstance(key[1], (list, np.ndarray)))
                ):
                    # reshape output of single index to preserve column axis if there are more than one columns being indexed
                    # or if column key is a list or array
                    output = output[None, :]

                elif (
                    (output.ndim == 1)
                    and isinstance(key[1], (list, np.ndarray))
                    and (len(columns) == 1)
                ):
                    # reshape output of single column if column key is a list or array
                    output = output[:, None]

                kwargs["columns"] = columns
                kwargs["metadata"] = self._metadata.loc[columns]

                return _get_class(output)(
                    t=index, d=output, time_support=self.time_support, **kwargs
                )
            # else:
            #     return output
            else:
                return output

    def as_dataframe(self):
        """
        Convert the TsdFrame object to a pandas.DataFrame object.

        Returns
        -------
        out: pandas.DataFrame
            _
        """
        return pd.DataFrame(
            index=self.index.values, data=self.values, columns=self.columns
        )

    def as_units(self, units="s"):
        """
        Returns a DataFrame with time expressed in the desired unit.

        Parameters
        ----------
        units : str, optional
            ('us', 'ms', 's' [default])

        Returns
        -------
        pandas.DataFrame
            the series object with adjusted times
        """
        t = self.index.in_units(units)
        if units == "us":
            t = t.astype(np.int64)

        df = pd.DataFrame(index=t, data=self.values)
        df.index.name = "Time (" + str(units) + ")"
        df.columns = self.columns.copy()
        return df

    def copy(self):
        """Copy the data, index, time support, columns and metadata of the TsdFrame object."""
        return self.__class__(
            t=self.index.copy(),
            d=self.values[:].copy(),
            time_support=self.time_support,
            columns=self.columns.copy(),
            metadata=self._metadata,
        )

    def save(self, filename):
        """
        Save TsdFrame object in npz format. The file will contain the timestamps, the
        data and the time support.

        The main purpose of this function is to save small/medium sized time series
        objects. For example, you extracted several channels from your recording and
        filtered them. You can save the filtered channels as a npz to avoid
        reprocessing it.

        You can load the object with `nap.load_file`. Keys are 't', 'd', 'start', 'end', 'type'
        and 'columns' for columns names.

        Parameters
        ----------
        filename : str
            The filename

        Examples
        --------
        >>> import pynapple as nap
        >>> import numpy as np
        >>> tsdframe = nap.TsdFrame(t=np.array([0., 1.]), d = np.array([[2, 3],[4,5]]), columns=['a', 'b'])
        >>> tsdframe.save("my_path/my_tsdframe.npz")

        To load you file, you can use the `nap.load_file` function :

        >>> tsdframe = nap.load_file("my_path/my_tsdframe.npz")
        >>> tsdframe
                  a  b
        Time (s)
        0.0       2  3
        1.0       4  5


        Raises
        ------
        RuntimeError
            If filename is not str, path does not exist or filename is a directory.
        """
        filename = self._get_filename(filename)

        cols_name = self.columns
        if cols_name.dtype == np.dtype("O"):
            cols_name = cols_name.astype(str)

        np.savez(
            filename,
            t=self.index.values,
            d=self.values[:],
            start=self.time_support.start,
            end=self.time_support.end,
            columns=cols_name,
            type=np.array(["TsdFrame"], dtype=np.str_),
            _metadata=self._metadata.to_dict(),  # save metadata as dictionary
        )

        return


class Tsd(_BaseTsd):
    """
    1-dimensional container for neurophysiological time series.

    Tsd provides standardized time representation, plus various functions for manipulating times series.

    Attributes
    ----------
    rate : float
        Frequency of the time series (Hz) computed over the time support
    time_support : IntervalSet
        The time support of the time series
    """

    def __init__(
        self, t, d=None, time_units="s", time_support=None, load_array=True, **kwargs
    ):
        """
        Tsd Initializer.

        Parameters
        ----------
        t : numpy.ndarray or pandas.Series
            An object transformable in a time series, or a pandas.Series equivalent (if d is None)
        d : numpy.ndarray, optional
            The data of the time series
        time_units : str, optional
            The time units in which times are specified ('us', 'ms', 's' [default])
        time_support : IntervalSet, optional
            The time support of the tsd object
        load_array : bool, optional
            Whether the data should be converted to a numpy (or jax) array. Useful when passing a memory map object like zarr.
            Default is True. Does not apply if `d` is already a numpy array.
        """
        if isinstance(t, pd.Series):
            d = t.values
            t = t.index.values
        else:
            assert d is not None, "Missing argument d when initializing Tsd"

        super().__init__(t, d, time_units, time_support, load_array)

        assert self.values.ndim == 1, "Data should be 1 dimensional"

        self.nap_class = self.__class__.__name__
        self._initialized = True

    def __repr__(self):
        headers = ["Time (s)", ""]
        bottom = "dtype: {}".format(self.dtype) + ", shape: {}".format(self.shape)

        max_rows = 2
        rows = _get_terminal_size()[1]
        max_rows = np.maximum(rows - 10, 2)

        with warnings.catch_warnings():
            warnings.simplefilter("ignore")
            if len(self):
                if len(self) > max_rows:
                    n_rows = max_rows // 2
                    table = []
                    for i, v in zip(self.index[0:n_rows], self.values[0:n_rows]):
                        table.append([i, v])
                    table.append(["..."])
                    for i, v in zip(
                        self.index[-n_rows:],
                        self.values[
                            self.values.shape[0] - n_rows : self.values.shape[0]
                        ],
                    ):
                        table.append([i, v])

                    return (
                        tabulate(table, headers=headers, colalign=("left",))
                        + "\n"
                        + bottom
                    )
                else:
                    return (
                        tabulate(
                            np.vstack((self.index, self.values)).T,
                            headers=headers,
                            colalign=("left",),
                        )
                        + "\n"
                        + bottom
                    )
            else:
                return tabulate([], headers=headers) + "\n" + bottom

    def __getitem__(self, key, *args, **kwargs):
        output = self.values.__getitem__(key)
        if isinstance(key, tuple):
            index = self.index.__getitem__(key[0])
        else:
            index = self.index.__getitem__(key)

        if isinstance(index, Number):
            index = np.array([index])

        if all(is_array_like(a) for a in [index, output]):
            if output.shape[0] == index.shape[0]:
                return _get_class(output)(
                    t=index, d=output, time_support=self.time_support, **kwargs
                )
            else:
                return output
        else:
            return output

    def as_series(self):
        """
        Convert the Ts/Tsd object to a pandas.Series object.

        Returns
        -------
        out: pandas.Series
            _
        """
        return pd.Series(
            index=self.index.values, data=self.values, copy=True, dtype="float64"
        )

    def as_units(self, units="s"):
        """
        Returns a pandas Series with time expressed in the desired unit.

        Parameters
        ----------
        units : str, optional
            ('us', 'ms', 's' [default])

        Returns
        -------
        pandas.Series
            the series object with adjusted times
        """
        ss = self.as_series()
        t = self.index.in_units(units)
        if units == "us":
            t = t.astype(np.int64)
        ss.index = t
        ss.index.name = "Time (" + str(units) + ")"
        return ss

    def threshold(self, thr, method="above"):
        """
        Apply a threshold function to the tsd to return a new tsd
        with the time support being the epochs above/below/>=/<= the threshold

        Parameters
        ----------
        thr : float
            The threshold value
        method : str, optional
            The threshold method ("above"[default], "below", "aboveequal", "belowequal")

        Returns
        -------
        out: Tsd
            All the time points below/ above/greater than equal to/less than equal to the threshold

        Raises
        ------
        ValueError
            Raise an error if method is unknown.
        RuntimeError
            Raise an error if thr is too high/low and no epochs is found.

        Examples
        --------
        This example finds all epoch above 0.5 within the tsd object.

        >>> import pynapple as nap
        >>> tsd = nap.Tsd(t=np.arange(100), d=np.random.rand(100))
        >>> newtsd = tsd.threshold(0.5)

        The epochs with the times above/below the threshold can be accessed through the time support:

        >>> tsd = nap.Tsd(t=np.arange(100), d=np.arange(100), time_units='s')
        >>> tsd.threshold(50).time_support
        >>>    start   end
        >>> 0   50.5  99.0

        """
        if method not in ["above", "below", "aboveequal", "belowequal"]:
            raise ValueError(
                "Method {} for thresholding is not accepted.".format(method)
            )

        time_array = self.index.values
        data_array = self.values
        starts = self.time_support.start
        ends = self.time_support.end

        t, d, ns, ne = _threshold(time_array, data_array, starts, ends, thr, method)
        time_support = IntervalSet(start=ns, end=ne)
        return Tsd(t=t, d=d, time_support=time_support)

    def to_tsgroup(self):
        """
        Convert Tsd to a TsGroup by grouping timestamps with the same values.
        By default, the values are converted to integers.

        Examples
        --------
        >>> import pynapple as nap
        >>> import numpy as np
        >>> tsd = nap.Tsd(t = np.array([0, 1, 2, 3]), d = np.array([0, 2, 0, 1]))
        Time (s)
        0.0    0
        1.0    2
        2.0    0
        3.0    1
        dtype: int64

        >>> tsd.to_tsgroup()
        Index    rate
        -------  ------
            0    0.67
            1    0.33
            2    0.33

        The reverse operation can be done with the TsGroup.to_tsd function :

        >>> tsgroup.to_tsd()
        Time (s)
        0.0    0.0
        1.0    2.0
        2.0    0.0
        3.0    1.0
        dtype: float64

        Returns
        -------
        TsGroup
            Grouped timestamps


        """
        ts_group = importlib.import_module(".ts_group", "pynapple.core")
        t = self.index.values
        d = self.values.astype("int")
        idx = np.unique(d)

        group = {}
        for k in idx:
            group[k] = Ts(t=t[d == k], time_support=self.time_support)

        return ts_group.TsGroup(
            group, time_support=self.time_support, bypass_check=True
        )

    def save(self, filename):
        """
        Save Tsd object in npz format. The file will contain the timestamps, the
        data and the time support.

        The main purpose of this function is to save small/medium sized time series
        objects. For example, you extracted one channel from your recording and
        filtered it. You can save the filtered channel as a npz to avoid
        reprocessing it.

        You can load the object with `nap.load_file`. Keys are 't', 'd', 'start', 'end' and 'type'.
        See the example below.

        Parameters
        ----------
        filename : str
            The filename

        Examples
        --------
        >>> import pynapple as nap
        >>> import numpy as np
        >>> tsd = nap.Tsd(t=np.array([0., 1.]), d = np.array([2, 3]))
        >>> tsd.save("my_path/my_tsd.npz")

        To load you file, you can use the `nap.load_file` function :

        >>> tsd = nap.load_file("my_path/my_tsd.npz")
        >>> tsd
        Time (s)
        0.0    2
        1.0    3
        dtype: int64

        Raises
        ------
        RuntimeError
            If filename is not str, path does not exist or filename is a directory.
        """
        filename = self._get_filename(filename)
        np.savez(
            filename,
            t=self.index.values,
            d=self.values,
            start=self.time_support.start,
            end=self.time_support.end,
            type=np.array([self.nap_class], dtype=np.str_),
        )

        return


class Ts(_Base):
    """
    Timestamps only object for a time series with only time index.

    Attributes
    ----------
    rate : float
        Frequency of the time series (Hz) computed over the time support
    time_support : IntervalSet
        The time support of the time series
    """

    def __init__(self, t, time_units="s", time_support=None):
        """
        Ts Initializer

        Parameters
        ----------
        t : numpy.ndarray or pandas.Series
            An object transformable in timestamps, or a pandas.Series equivalent (if d is None)
        time_units : str, optional
            The time units in which times are specified ('us', 'ms', 's' [default])
        time_support : IntervalSet, optional
            The time support of the Ts object
        """
        super().__init__(t, time_units, time_support)

        if isinstance(time_support, IntervalSet) and len(self.index):
            starts = time_support.start
            ends = time_support.end
            idx = _restrict(self.index.values, starts, ends)
            self.index = TsIndex(self.index.values[idx])
            self.rate = self.index.shape[0] / np.sum(
                time_support.values[:, 1] - time_support.values[:, 0]
            )

        self.nap_class = self.__class__.__name__
        self._initialized = True

    def __repr__(self):
        upper = "Time (s)"

        max_rows = 2
        rows = _get_terminal_size()[1]
        max_rows = np.maximum(rows - 10, 2)

        if len(self) > max_rows:
            n_rows = max_rows // 2
            _str_ = "\n".join(
                [str(i) for i in self.index[0:n_rows]]
                + ["..."]
                + [str(i) for i in self.index[-n_rows:]]
            )
        else:
            _str_ = "\n".join([str(i) for i in self.index])

        bottom = "shape: {}".format(len(self.index))
        return "\n".join((upper, _str_, bottom))

    def __getitem__(self, key):
        if isinstance(key, tuple):
            index = self.index.__getitem__(key[0])
        else:
            index = self.index.__getitem__(key)

        if isinstance(index, Number):
            index = np.array([index])

        return Ts(t=index, time_support=self.time_support)

    def as_series(self):
        """
        Convert the Ts/Tsd object to a pandas.Series object.

        Returns
        -------
        out: pandas.Series
            _
        """
        return pd.Series(index=self.index.values, dtype="object")

    def as_units(self, units="s"):
        """
        Returns a pandas Series with time expressed in the desired unit.

        Parameters
        ----------
        units : str, optional
            ('us', 'ms', 's' [default])

        Returns
        -------
        pandas.Series
            the series object with adjusted times
        """
        t = self.index.in_units(units)
        if units == "us":
            t = t.astype(np.int64)
        ss = pd.Series(index=t, dtype="object")
        ss.index.name = "Time (" + str(units) + ")"
        return ss

    def value_from(self, data, ep=None):
        """
        Replace the value with the closest value from Tsd/TsdFrame/TsdTensor argument

        Parameters
        ----------
        data : Tsd, TsdFrame or TsdTensor
            The object holding the values to replace.
        ep : IntervalSet (optional)
            The IntervalSet object to restrict the operation.
            If None, the time support of the tsd input object is used.

        Returns
        -------
        out : Tsd, TsdFrame or TsdTensor
            Object with the new values

        Examples
        --------
        In this example, the ts object will receive the closest values in time from tsd.

        >>> import pynapple as nap
        >>> import numpy as np
        >>> t = np.unique(np.sort(np.random.randint(0, 1000, 100))) # random times
        >>> ts = nap.Ts(t=t, time_units='s')
        >>> tsd = nap.Tsd(t=np.arange(0,1000), d=np.random.rand(1000), time_units='s')
        >>> ep = nap.IntervalSet(start = 0, end = 500, time_units = 's')

        The variable ts is a time series object containing only nan.
        The tsd object containing the values, for example the tracking data, and the epoch to restrict the operation.

        >>> newts = ts.value_from(tsd, ep)

        newts is the same size as ts restrict to ep.

        >>> print(len(ts.restrict(ep)), len(newts))
            52 52
        """
        assert isinstance(
            data, _BaseTsd
        ), "First argument should be an instance of Tsd, TsdFrame or TsdTensor"

        t, d, time_support, kwargs = super().value_from(data, ep)

        return data.__class__(t, d, time_support=time_support, **kwargs)

    def count(self, *args, dtype=None, **kwargs):
        """
        Count occurences of events within bin_size or within a set of bins defined as an IntervalSet.
        You can call this function in multiple ways :

        1. *tsd.count(bin_size=1, time_units = 'ms')*
        -> Count occurence of events within a 1 ms bin defined on the time support of the object.

        2. *tsd.count(1, ep=my_epochs)*
        -> Count occurent of events within a 1 second bin defined on the IntervalSet my_epochs.

        3. *tsd.count(ep=my_bins)*
        -> Count occurent of events within each epoch of the intervalSet object my_bins

        4. *tsd.count()*
        -> Count occurent of events within each epoch of the time support.

        bin_size should be seconds unless specified.
        If bin_size is used and no epochs is passed, the data will be binned based on the time support of the object.

        Parameters
        ----------
        bin_size : None or float, optional
            The bin size (default is second)
        ep : None or IntervalSet, optional
            IntervalSet to restrict the operation
        time_units : str, optional
            Time units of bin size ('us', 'ms', 's' [default])
        dtype: type, optional
            Data type for the count. Default is np.int64.

        Returns
        -------
        out: Tsd
            A Tsd object indexed by the center of the bins.

        Examples
        --------
        This example shows how to count events within bins of 0.1 second.

        >>> import pynapple as nap
        >>> import numpy as np
        >>> t = np.unique(np.sort(np.random.randint(0, 1000, 100)))
        >>> ts = nap.Ts(t=t, time_units='s')
        >>> bincount = ts.count(0.1)

        An epoch can be specified:

        >>> ep = nap.IntervalSet(start = 100, end = 800, time_units = 's')
        >>> bincount = ts.count(0.1, ep=ep)

        And bincount automatically inherit ep as time support:

        >>> bincount.time_support
            start    end
        0  100.0  800.0
        """
        t, d, ep = super().count(*args, dtype=dtype, **kwargs)
        return Tsd(t=t, d=d, time_support=ep)

    def fillna(self, value):
        """
        Similar to pandas fillna function.

        Parameters
        ----------
        value : Number
            Value for filling

        Returns
        -------
        Tsd


        """
        assert isinstance(value, Number), "Only a scalar can be passed to fillna"
        d = np.empty(len(self))
        d.fill(value)
        return Tsd(t=self.index, d=d, time_support=self.time_support)

    def save(self, filename):
        """
        Save Ts object in npz format. The file will contain the timestamps and
        the time support.

        The main purpose of this function is to save small/medium sized timestamps
        object.

        You can load the object with `nap.load_file`. Keys are 't', 'start' and 'end' and 'type'.
        See the example below.

        Parameters
        ----------
        filename : str
            The filename

        Examples
        --------
        >>> import pynapple as nap
        >>> import numpy as np
        >>> ts = nap.Ts(t=np.array([0., 1., 1.5]))
        >>> ts.save("my_path/my_ts.npz")

        To load you file, you can use the `nap.load_file` function :

        >>> ts = nap.load_file("my_path/my_ts.npz")
        >>> ts
        Time (s)
        0.0
        1.0
        1.5

        Raises
        ------
        RuntimeError
            If filename is not str, path does not exist or filename is a directory.
        """
        filename = self._get_filename(filename)

        np.savez(
            filename,
            t=self.index.values,
            start=self.time_support.start,
            end=self.time_support.end,
            type=np.array(["Ts"], dtype=np.str_),
        )

        return<|MERGE_RESOLUTION|>--- conflicted
+++ resolved
@@ -866,11 +866,7 @@
         return
 
 
-<<<<<<< HEAD
-class TsdFrame(BaseTsd, _MetadataMixin):
-=======
-class TsdFrame(_BaseTsd):
->>>>>>> 9ad87e16
+class TsdFrame(_BaseTsd, _MetadataMixin):
     """
     Column-based container for neurophysiological time series.
 
