--- conflicted
+++ resolved
@@ -1,9 +1,6 @@
-<<<<<<< HEAD
 import copy
 import itertools
-=======
 import inspect
->>>>>>> dd275b29
 import warnings
 from collections import UserDict
 from numbers import Number
@@ -337,21 +334,8 @@
                 else:
                     del self._metadata[key]
             else:
-<<<<<<< HEAD
                 raise KeyError(
                     f"Metadata column {key} not found. Metadata columns are {self.metadata_columns}"
-=======
-                # metadata[str] or metadata[[*str]]
-                return self._metadata[key]
-
-        elif isinstance(key, (Number, list, np.ndarray, pd.Series, pd.Index)) or (
-            isinstance(key, tuple)
-            and (
-                isinstance(key[1], str)
-                or (
-                    isinstance(key[1], list)
-                    and all([isinstance(k, str) for k in key[1]])
->>>>>>> dd275b29
                 )
 
         elif isinstance(key, (list, np.ndarray)) and all(
@@ -377,12 +361,12 @@
 
     def groupby(self, by, get_group=None):
         """
-        Group pynapple object by metadata column(s).
+        Group pynapple object by metadata name(s).
 
         Parameters
         ----------
         by : str or list of str
-            Metadata column name(s) to group by.
+            Metadata name(s) to group by.
         get_group : dictionary key, optional
             Name of the group to return.
 
@@ -394,7 +378,7 @@
         Raises
         ------
         ValueError
-            If metadata column does not exist.
+            If metadata name does not exist.
         """
         if isinstance(by, str) and by not in self.metadata_columns:
             raise ValueError(
@@ -413,24 +397,27 @@
                     f"Group '{get_group}' not found in metadata groups. Groups are {list(groups.keys())}"
                 )
             idx = groups[get_group]
-            return self[np.array(idx)]
+            if self.nap_class == "TsdFrame":
+                return self[:, idx]
+            else:
+                return self[idx]
         else:
             return groups
 
-    def groupby_apply(self, by, func, grouped_arg=None, **func_kwargs):
+    def groupby_apply(self, by, func, input_key=None, **func_kwargs):
         """
         Apply a function to each group in a grouped pynapple object.
 
         Parameters
         ----------
         by : str or list of str
-            Metadata column name(s) to group by.
+            Metadata name(s) to group by.
         func : function
             Function to apply to each group.
-        grouped_arg : str, optional
-            Name of the function argument that the grouped object should be passed as. If none, the grouped object is passed as the first positional argument.
-        func_kwargs : dict
-            Additional keyword arguments to pass to the function.
+        input_key : str or None, optional
+            Input key that the grouped object will be passed as. If None, the grouped object will be passed as the first positional argument.
+        **func_kwargs : optional
+            Additional keyword arguments to pass to the function. Any required positional arguments that are not the grouped object should be passed as keyword arguments.
 
         Returns
         -------
@@ -438,16 +425,28 @@
             Dictionary of results from applying the function to each group, where the keys are the group names and the values are the results.
         """
 
+        if input_key is not None:
+            if not isinstance(input_key, str):
+                raise TypeError("input_key must be a string.")
+            if input_key not in inspect.signature(func).parameters:
+                raise KeyError(f"{func} does not have input parameter {input_key}.")
+
+            def anon_func(x):
+                return func(**{input_key: x, **func_kwargs})
+
+        elif func_kwargs:
+
+            def anon_func(x):
+                return func(x, **func_kwargs)
+
+        else:
+            anon_func = func
+
         groups = self.groupby(by)
-
-        if grouped_arg is None:
-            out = {k: func(self[v], **func_kwargs) for k, v in groups.items()}
-        else:
-            out = {
-                k: func(**{grouped_arg: self[v], **func_kwargs})
-                for k, v in groups.items()
-            }
-
+        if self.nap_class == "TsdFrame":
+            out = {k: anon_func(self[:, v]) for k, v in groups.items()}
+        else:
+            out = {k: anon_func(self[v]) for k, v in groups.items()}
         return out
 
 
@@ -653,103 +652,4 @@
                 return {k: self.data[k][key[0]] for k in columns}
 
         else:
-<<<<<<< HEAD
-            raise IndexError(f"Unknown metadata index {key}")
-=======
-            # we don't allow indexing columns with numbers, e.g. metadata[0,0]
-            raise IndexError(f"Unknown metadata index {key}")
-
-    def groupby(self, by, get_group=None):
-        """
-        Group pynapple object by metadata name(s).
-
-        Parameters
-        ----------
-        by : str or list of str
-            Metadata name(s) to group by.
-        get_group : dictionary key, optional
-            Name of the group to return.
-
-        Returns
-        -------
-        dict or pynapple object
-            Dictionary of object indices (dictionary values) corresponding to each group (dictionary keys), or pynapple object corresponding to 'get_group' if it has been supplied.
-
-        Raises
-        ------
-        ValueError
-            If metadata name does not exist.
-        """
-        if isinstance(by, str) and by not in self.metadata_columns:
-            raise ValueError(
-                f"Metadata column '{by}' not found. Metadata columns are {self.metadata_columns}"
-            )
-        elif isinstance(by, list):
-            for b in by:
-                if b not in self.metadata_columns:
-                    raise ValueError(
-                        f"Metadata column '{b}' not found. Metadata columns are {self.metadata_columns}"
-                    )
-        groups = self._metadata.groupby(by).groups
-        if self.nap_class == "TsdFrame":
-            # pandas groupby will save the dataframe index, which might not be a positional integer index
-            # so we need to convert the index to positional integer index
-            groups = {k: self.columns.get_indexer(v) for k, v in groups.items()}
-        if get_group is not None:
-            if get_group not in groups.keys():
-                raise ValueError(
-                    f"Group '{get_group}' not found in metadata groups. Groups are {list(groups.keys())}"
-                )
-            idx = groups[get_group]
-            if self.nap_class == "TsdFrame":
-                return self[:, idx]
-            else:
-                return self[idx]
-        else:
-            return groups
-
-    def groupby_apply(self, by, func, input_key=None, **func_kwargs):
-        """
-        Apply a function to each group in a grouped pynapple object.
-
-        Parameters
-        ----------
-        by : str or list of str
-            Metadata name(s) to group by.
-        func : function
-            Function to apply to each group.
-        input_key : str or None, optional
-            Input key that the grouped object will be passed as. If None, the grouped object will be passed as the first positional argument.
-        **func_kwargs : optional
-            Additional keyword arguments to pass to the function. Any required positional arguments that are not the grouped object should be passed as keyword arguments.
-
-        Returns
-        -------
-        dict
-            Dictionary of results from applying the function to each group, where the keys are the group names and the values are the results.
-        """
-
-        if input_key is not None:
-            if not isinstance(input_key, str):
-                raise TypeError("input_key must be a string.")
-            if input_key not in inspect.signature(func).parameters:
-                raise KeyError(f"{func} does not have input parameter {input_key}.")
-
-            def anon_func(x):
-                return func(**{input_key: x, **func_kwargs})
-
-        elif func_kwargs:
-
-            def anon_func(x):
-                return func(x, **func_kwargs)
-
-        else:
-            anon_func = func
-
-        groups = self.groupby(by)
-        if self.nap_class == "TsdFrame":
-            out = {k: anon_func(self[:, v]) for k, v in groups.items()}
-        else:
-            out = {k: anon_func(self[v]) for k, v in groups.items()}
-        return out
->>>>>>> dd275b29
+            raise IndexError(f"Unknown metadata index {key}")